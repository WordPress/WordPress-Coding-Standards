<?php
/**
 * Enforces Strict Comparison checks, based upon Squiz code
 *
 * PHP version 5
 *
 * @category PHP
 * @package  PHP_CodeSniffer
 * @author   Matt Robinson
 */

class WordPress_Sniffs_PHP_StrictComparisonsSniff implements PHP_CodeSniffer_Sniff
{

	/**
	 * Returns an array of tokens this test wants to listen for.
	 *
	 * @return array
	 */
	public function register()
	{
		return array(
			T_IS_EQUAL,
			T_IS_NOT_EQUAL,
		);

	}//end register()


	/**
	 * Processes this test, when one of its tokens is encountered.
	 *
	 * @param PHP_CodeSniffer_File	$phpcsFile The file being scanned.
	 * @param int					$stackPtr  The position of the current token in the
	 *											stack passed in $tokens.
	 *
	 * @return void
	 */
	public function process(PHP_CodeSniffer_File $phpcsFile, $stackPtr)
	{
		$tokens = $phpcsFile->getTokens();

<<<<<<< HEAD
		if ( $tokens[$stackPtr]['code'] !== T_IS_EQUAL && $tokens[$stackPtr]['code'] !== T_IS_NOT_EQUAL) {
        	return;
    	} else {
			if ( ! $this->has_whitelist_comment( 'loose comparison okay', $tokens, $stackPtr ) ) {
        		$error = 'Found: ' . $tokens[$stackPtr]['content'] . ' Use strict comparisons (=== or !==)';
=======
		if ($tokens[$stackPtr]['code'] === T_IS_EQUAL || $tokens[$stackPtr]['code'] === T_IS_NOT_EQUAL) {
			// Check for whitelisting comment
			$currentLine = $tokens[$stackPtr]['line'];
			$nextPtr = $stackPtr;
			while ( isset( $tokens[$nextPtr + 1]['line'] ) && $tokens[$nextPtr + 1]['line'] == $currentLine ) {
				$nextPtr++;
				// Do nothing, we just want the last token of the line
			}

			$is_whitelisted = (
				$tokens[$nextPtr]['code'] === T_COMMENT
				&&
				preg_match( '#loose comparison okay#i', $tokens[$nextPtr]['content'] ) > 0
			);

			if ( ! $is_whitelisted ) {
				$error = 'Found: ' . $tokens[$stackPtr]['content'] . '. Use strict comparisons (=== or !==).';
>>>>>>> 3fffcfee
				$phpcsFile->addWarning($error, $stackPtr);
    		}
		}

	}//end process()

	function has_whitelist_comment( $comment, $tokens, $stackPtr ) {
        // get tokens, get the last token in the line,
        // check if it's a comment and matches $comment, return true or false
        // Check for whitelisting comment
		$currentLine = $tokens[$stackPtr]['line'];
		$nextPtr = $stackPtr;
		while ( isset( $tokens[$nextPtr + 1]['line'] ) && $tokens[$nextPtr + 1]['line'] == $currentLine ) {
			$nextPtr++;
			// Do nothing, we just want the last token of the line
		}

		$is_whitelisted = (
			$tokens[$nextPtr]['code'] === T_COMMENT
			&&
			preg_match( '#' . $comment . '#i', $tokens[$nextPtr]['content'] ) > 0
		);

		if ( ! $is_whitelisted ) {
			return false;
		} else {
			return true;
		}
	}

}//end class

?><|MERGE_RESOLUTION|>--- conflicted
+++ resolved
@@ -40,34 +40,14 @@
 	{
 		$tokens = $phpcsFile->getTokens();
 
-<<<<<<< HEAD
 		if ( $tokens[$stackPtr]['code'] !== T_IS_EQUAL && $tokens[$stackPtr]['code'] !== T_IS_NOT_EQUAL) {
         	return;
     	} else {
 			if ( ! $this->has_whitelist_comment( 'loose comparison okay', $tokens, $stackPtr ) ) {
-        		$error = 'Found: ' . $tokens[$stackPtr]['content'] . ' Use strict comparisons (=== or !==)';
-=======
-		if ($tokens[$stackPtr]['code'] === T_IS_EQUAL || $tokens[$stackPtr]['code'] === T_IS_NOT_EQUAL) {
-			// Check for whitelisting comment
-			$currentLine = $tokens[$stackPtr]['line'];
-			$nextPtr = $stackPtr;
-			while ( isset( $tokens[$nextPtr + 1]['line'] ) && $tokens[$nextPtr + 1]['line'] == $currentLine ) {
-				$nextPtr++;
-				// Do nothing, we just want the last token of the line
-			}
-
-			$is_whitelisted = (
-				$tokens[$nextPtr]['code'] === T_COMMENT
-				&&
-				preg_match( '#loose comparison okay#i', $tokens[$nextPtr]['content'] ) > 0
-			);
-
-			if ( ! $is_whitelisted ) {
-				$error = 'Found: ' . $tokens[$stackPtr]['content'] . '. Use strict comparisons (=== or !==).';
->>>>>>> 3fffcfee
+        		$error = 'Found: ' . $tokens[$stackPtr]['content'] . '. Use strict comparisons (=== or !==).'
 				$phpcsFile->addWarning($error, $stackPtr);
     		}
-		}
+    	}
 
 	}//end process()
 
