<?xml version="1.0"?>
<documentation xmlns:xsi="http://www.w3.org/2001/XMLSchema-instance"
    xsi:noNamespaceSchemaLocation="https://phpcsstandards.github.io/PHPCSDevTools/phpcsdocs.xsd"
    title="Don't extract"
    >
    <standard>
    <![CDATA[
    Forbids the usage of the PHP native `extract()` function. Using `extract()` makes code harder to debug, harder to understand and may cause unexpected behaviour when variables names conflict.
    ]]>
    </standard>
    <code_comparison>
        <code title="Valid: access array elements directly">
        <![CDATA[
$post_data = array(
    'title'   => 'My title',
    'content' => 'My content',
    'ID'      => 123
);
<em>echo $post_data['title'];</em>
        ]]>
        </code>
<<<<<<< HEAD
        <code title="Invalid: Using the `extract()` function.">
=======
        <code title="Invalid: use `extract()` function">
>>>>>>> c9c9d3d3
        <![CDATA[
$var_array = array(
    "title"    => "My title",
    "content"  => "My content",
    "ID"       => 123
);
<em>extract( $var_array );</em>
echo $title;
        ]]>
        </code>
    </code_comparison>
</documentation><|MERGE_RESOLUTION|>--- conflicted
+++ resolved
@@ -19,11 +19,7 @@
 <em>echo $post_data['title'];</em>
         ]]>
         </code>
-<<<<<<< HEAD
-        <code title="Invalid: Using the `extract()` function.">
-=======
-        <code title="Invalid: use `extract()` function">
->>>>>>> c9c9d3d3
+        <code title="Invalid: Using `extract()` function">
         <![CDATA[
 $var_array = array(
     "title"    => "My title",
