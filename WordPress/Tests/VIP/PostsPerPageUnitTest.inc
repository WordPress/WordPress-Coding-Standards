--- conflicted
+++ resolved
@@ -20,11 +20,7 @@
 
 // Test deprecated property message.
 // @codingStandardsChangeSetting WordPress.VIP.PostsPerPage posts_per_page 50
-<<<<<<< HEAD
 $query_args['posts_per_page'] = 50; // OK.
-// @codingStandardsChangeSetting WordPress.VIP.PostsPerPage posts_per_page 100
-=======
- $query_args['posts_per_page'] = 50; // OK.
 // @codingStandardsChangeSetting WordPress.VIP.PostsPerPage posts_per_page 100
 
 $args = array( 'posts_per_page' => -1 ); // Bad
@@ -32,5 +28,4 @@
 $args = array(
 	'foobar'         => 'doobar',
 	'posts_per_page' => -1 // With a comment // Bad
-);
->>>>>>> 7ebc6c9c
+);