<?php

do_something( $_POST ); // OK

do_something_with( $_POST['hello'] ); // Error for no validation, Error for no sanitizing

echo esc_html( $_POST['foo1'] ); // Error for no validation

if ( isset( $_POST['foo2'] ) ) {
	bar( $_POST['foo2'] ); // Error for no sanitizing
}

// @TODO: Cover non-parenthesis'd conditions
// if ( isset( $_POST['foo'] ) ) 
// 	bar( $_POST['foo'] );


if ( isset( $_POST['foo3'] ) ) {
	bar( esc_html( $_POST['foo3'] ) ); // Good, validated and sanitized
	bar( $_POST['foo3'] ); // Error, validated but not sanitized
	bar( esc_html( $_POST['foo3'] ) ); // Good, validated and sanitized
}

// Should all be OK
$empty = (
	empty( $_GET['foo4'] )
	||
	empty( $_REQUEST['foo4'] )
	||
	empty( $_POST['foo4'] )
);

$foo = $_POST['bar']; // Bad

function foo() {
	// Ok, if WordPress_Sniffs_VIP_ValidatedSanitizedInputSniff::$check_validation_in_scope_only == false
	if ( ! isset( $_REQUEST['bar1'] ) || ! foo( esc_attr( $_REQUEST['bar1'] ) ) ) {
		wp_die( 1 );
	}
}

// Ok, if WordPress_Sniffs_VIP_ValidatedSanitizedInputSniff::$check_validation_in_scope_only == false
if ( ! isset( $_REQUEST['bar2'] ) || ! foo( esc_attr( $_REQUEST['bar2'] ) ) ) { // Ok
	wp_die( 1 );
}

function bar() {
	if ( ! isset( $_GET['test'] ) ) {
		return ;
	}
	echo esc_html( $_GET['test'] ); // Good
}

$_REQUEST['wp_customize'] = 'on'; // ok

// All OK
$keys = array_keys( $_POST );
$values = array_values( $_POST );
foreach( $_POST as $key => $value ) {
	// ..
}

unset( $_GET['test'] ); // ok

<<<<<<< HEAD
$domain = str_replace( 'www.', '', sanitize_text_field( $_SERVER['SERVER_NAME'] ) );
=======
echo (int) $_GET['test'];

function zebra() {
	if ( isset( $_GET['foo'], $_POST['bar'] ) ) {
		echo esc_html( $_POST['bar'] ); // ok
	}
}
>>>>>>> 46a3d64d
<|MERGE_RESOLUTION|>--- conflicted
+++ resolved
@@ -62,14 +62,12 @@
 
 unset( $_GET['test'] ); // ok
 
-<<<<<<< HEAD
 $domain = str_replace( 'www.', '', sanitize_text_field( $_SERVER['SERVER_NAME'] ) );
-=======
+
 echo (int) $_GET['test'];
 
 function zebra() {
 	if ( isset( $_GET['foo'], $_POST['bar'] ) ) {
 		echo esc_html( $_POST['bar'] ); // ok
 	}
-}
->>>>>>> 46a3d64d
+}