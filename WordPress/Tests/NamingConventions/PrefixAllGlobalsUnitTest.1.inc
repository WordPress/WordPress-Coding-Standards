<?php

/*
 * Bad: invalid prefix passed
 */
// phpcs:set WordPress.NamingConventions.PrefixAllGlobals prefixes[] wp
function wp_do_something() {}

// phpcs:set WordPress.NamingConventions.PrefixAllGlobals prefixes[] ^%&
function ^%&_do_something() {}

// Now let's set the real prefixes we want to test for.
// phpcs:set WordPress.NamingConventions.PrefixAllGlobals prefixes[] acronym,tgmpa

/*
 * Bad - not prefixed.
 */
function do_something() {
	global $something, $else;

	$something = 'value';
	$GLOBALS['something'] = 'value';
	$GLOBALS[ 'something' . $else ] = 'value';
	$GLOBALS[ "something_{$else}" ] = 'value';
	$GLOBALS[ "something$else" ] = 'value';
}

$var = 'abc';

define( 'SOME_CONSTANT', 'value' );
const SOME_CONSTANT = 'value';

class Example {}
interface Example_Interface {}
trait Example_Trait {}

do_action( 'plugin_action' );
apply_filters( 'theme_filter', $var );
do_action( "plugin_action_{$acronym_filter_var}" );
apply_filters( 'theme_filter_' . $acronym_filter_var );


/*
 * OK - prefixed.
 */
function acronym_do_something() {
	global $acronym_something, $else;

	$acronym_something = 'value';
	$GLOBALS['acronym_something'] = 'value';
	$GLOBALS[ 'acronym_' . $else ] = 'value';
	$GLOBALS[ "acronym_something_{$else}" ] = 'value';
}

$acronym_var = 'abc';

define( 'ACRONYM_SOME_CONSTANT', 'value' );
const ACRONYM_SOME_CONSTANT = 'value';

class Acronym_Example {}
interface Acronym_Example_Interface {}
trait Acronym_Example_Trait {}

do_action( 'acronym_plugin_action' );
apply_filters( 'acronym_theme_filter', $var );
do_action( "acronym_plugin_action_{$acronym_filter_var}" );
apply_filters( 'acronym_theme_filter_' . $acronym_filter_var );


/*
 * OK - test secondary prefix.
 */
function tgmpa_do_something() {}

$tgmpa_var = 'abc';

define( 'TGMPA_SOME_CONSTANT', 'value' );
const TGMPA_SOME_CONSTANT = 'value';

class TGMPA_Example {}

do_action( 'tgmpa_plugin_action' );
apply_filters( 'tgmpa_theme_filter', $var );
do_action( "tgmpa_plugin_action_{$acronym_filter_var}" );


/*
 * Bad: prefix not correctly used.
 */
function abtgmpa_do_something() {} // Bad.
function tgmpacd_do_something() {} // OK.


/*
 * OK - allow for function/var/constant/class etc names to be just and only the prefix.
 */
function acronym() {
	global $acronym;

	$acronym = 'value';
	$GLOBALS['acronym'] = 'value';
	$GLOBALS[ 'acronym'  . $else ] = 'value'; // Presume the '_' is part of the $else.
	$GLOBALS[ "acronym{$else}" ] = 'value'; // Presume the '_' is part of the $else.
	$GLOBALS[ "acronym$else" ] = 'value'; // Presume the '_' is part of the $else.
}

$acronym = 'abc';

define( 'ACRONYM', 'value' );
const ACRONYM = 'value';

class Acronym {}
interface Acronym {}
trait Acronym {}

do_action( 'acronym' );
apply_filters( 'acronym', $var );


/*
 * OK - not in the global namespace.
 */
function acronym_do_something_else( $param = 'default' ) {
	$var = 'abc';
	${$something} = 'value';
}

function ( $param ) {
	$var = 'abc';
};

class Acronym_Example {
	const SOME_CONSTANT = 'value';

	public $var = 'abc';

	function do_something( $param = 'default' ) {}
}

$acronym_class = new class {
	const SOME_CONSTANT = 'value';

	public $var = 'abc';

	function do_something( $param = 'default' ) {}
};

namespace Acronym {
	function do_something( $param = 'default' ) {}

	const SOME_CONSTANT = 'value';

	class Example {}
	interface I_Example {}
	trait T_Example {}
}


/*
 * OK - exceptions whitelisted by default.
 */
$_POST['something'] = 'value';

do_action_deprecated( 'set_current_user' ); // Deprecated hook, ignored.

// WP global variables, override warning is handled by another sniff.
function acronym_do_something() {
	global $post;
	$post = 'value';
	$GLOBALS['post'] = 'value';
}

/*
 * OK - test class - skips forward.
 */
class Example extends WP_UnitTestCase {
	const SOME_CONSTANT = 'value';

	public $var = 'abc';

	function do_something() {}
}

// phpcs:set WordPress.NamingConventions.PrefixAllGlobals custom_test_class_whitelist[] My_TestClass
class Test_Class_D extends My_TestClass {

	const SOME_CONSTANT = 'value';

	public $var = 'abc';

	function do_something() {}
}
// phpcs:set WordPress.NamingConventions.PrefixAllGlobals custom_test_class_whitelist[]


/*
 * OK - whitelisted via whitelist comment.
 */
if ( ! function_exists( 'intdiv' ) ) {
	// Fill in for a PHP function which is not available in low PHP versions.
	function intdiv() { // WPCS: prefix ok.
		// Some code.
    }
}

if ( ! defined( 'PHP_VERSION_ID' ) ) {
    $acronym_version = explode('.', PHP_VERSION);
    define('PHP_VERSION_ID', (int) (($acronym_version[0] * 10000) + ($acronym_version[1] * 100) + $acronym_version[2])); // WPCS: prefix ok.
    unset($acronym_version);
}

$something = 'abc'; // WPCS: prefix ok.

// Executing a WP core action or filter is sometimes ok.
do_action( 'set_current_user' ); // WPCS: prefix ok.
apply_filters( 'excerpt_edit_pre', $var ); // WPCS: prefix ok.


/*
 * Issue 915: OK/Bad - backfilled PHP functions will be recognized depending on the PHP version PHPCS runs on
 * and the extensions loaded in that version.
 */
if ( ! function_exists( 'mb_strpos' ) ) {
	// Fill in for a PHP function which is not always available (extension needs to be loaded).
	function mb_strpos() {}
}

if ( ! function_exists( 'array_column' ) ) {
	// Fill in for a PHP function which is not always available - introduced in PHP 5.5.
	function array_column() {}
}

if ( ! defined( 'E_DEPRECATED' ) ) {
	define( 'E_DEPRECATED', true ); // Introduced in PHP 5.3.0.
}

if ( ! class_exists( 'IntlTimeZone' ) ) {
	class IntlTimeZone {} // Introduced in PHP 5.5.0.
}


/*
 * Issue 915: dynamic names. Names starting with a dynamic part or
 * which are completely dynamic, will receive a warning.
 */
function acronym_something() {
	global $something;

	$GLOBALS[ $something ] = 'value'; // Warning.
	$GLOBALS[ "{$something}_something" ] = 'value'; // Warning.
}

$$something = 'value'; // Warning.
${$something} = 'value'; // Warning.
$$$${$something} = 'value'; // Warning.
${$something}['foo'] = 'value'; // Warning.
${$something}['foo']['bar'] = 'value'; // Warning.
${$something['foo']} = 'value'; // Warning.
$GLOBALS[ $something ] = 'value'; // Warning.
$GLOBALS[ "{$something}_something" ] = 'value'; // Warning.
$GLOBALS[ ${$something} ] = 'value'; // Warning.

define( ${$something}, 'value' ); // Warning.
define( $something, 'value' ); // Warning.
define( $something . '_CONSTANT', 'value' ); // Warning.
define( "{$something}_CONSTANT", 'value' ); // Warning.
define( $something . '_CONSTANT', 'value' ); // Warning.

do_action( "{$acronym_filter_var}_hook_name" ); // Warning.
do_action( "{$acronym_filter_var}hook_name" ); // Warning.
do_action( $acronym_filter_var ); // Warning.
do_action( $GLOBALS['something'] ); // Warning.
do_action( ${$acronym_filter_var} ); // Warning.
do_action( $GLOBALS[ ${$something} ] ); // Warning.
apply_filters( $_REQUEST['else'] ); // Warning.

class Acronym_Dynamic_Hooks {
	const FILTER = 'acronym';
	const FILTER_WITH_UNDERSCORE = 'acronym_';

	protected $filter = 'acronym';
	protected $filter_with_underscore = 'acronym_';

	public function test() {
		global $acronym_filter_var;
		${$this->name} = 'value'; // Warning.
		apply_filters( "{$acronym_filter_var}_hook" ); // Warning.
		do_action( $acronym_filter_var ); // Warning.

		do_action( $this->filter ); // Warning.
		apply_filters( $this->filter_array['key'] ); // Warning.
		do_action( "{$this->filter}_hook_name" ); // Warning.
		do_action( "{$this->filter_with_underscore}hook_name" ); // Warning.

		apply_filters( self::FILTER ); // Warning.
		apply_filters( self::FILTER_WITH_UNDERSCORE . 'hook_name' ); // Warning.
		apply_filters( self::FILTER_ARRAY['key'] ); // Warning.

		do_action( $this->parent_property ); // Warning.
	}
}

// Dashes and other non-word characters are ok as a hook name separator after the prefix.
// The rule that these should be underscores is handled by another sniff.
do_action( 'acronym-action' ); // OK.
apply_filters( 'acronym/filter', $var ); // OK.
do_action( "acronym-action-{$acronym_filter_var}" ); // OK.
apply_filters( 'acronym/filter-' . $acronym_filter_var ); // OK.

// Issue #1056.
define( 'SomeNameSpace\PLUGIN_FILE', __FILE__ ); // OK.
define( '\OtherNameSpace\PLUGIN_FILE', __FILE__ ); // OK.
// OK: unreachable constants.
define( __NAMESPACE__ . '\PLUGIN_FILE', __FILE__ );
define( '\PLUGIN_FILE', __FILE__ );

namespace TGMPA\Testing {
	define( 'MY' . __NAMESPACE__, __FILE__ ); // Error, not actually namespaced.
	define( 'MY\\' . __NAMESPACE__, __FILE__ ); // OK, even though strangely setup, the constant is in a namespace.
}

// OK: whitelisted core hooks.
apply_filters( 'widget_title', $title );
do_action( 'add_meta_boxes' );

add_shortcode( 'acronym_hello', function( $attrs, $content = null ) { // OK. Variables are function params.
	// Do something.
} );

// Issue #1239 - word separator check is not the concern of this sniff.
do_action( 'acronymAction' ); // OK.
apply_filters( 'acronymFilter', $var ); // OK.

function acronymDoSomething( $param = 'default' ) {} // OK.
class AcronymExample {} // OK.

// Issue #1236 - detect non-prefixed variables created in control structure conditions.
if ( ( $acronym_abc = function_call() ) === true ) {} // OK.
if ( ( $abc = function_call() ) === true ) {} // Bad.

$acronym_something = array();
foreach ( $acronym_something as $acronym_some ) {} // OK.
foreach ( $acronym_something as $something ) {} // Bad.
foreach ( $acronym_something as $key => $acronym_something ) {} // Bad.
foreach ( $acronym_something as $acronym_key => $something ) {} // Bad.
foreach ( $acronym_something as $key => $something ) {} // Bad x 2.

while ( ( $acronymSomething = function_call() ) === true ) {} // OK.
while ( ( $something = function_call() ) === true ) {} // Bad.

for ( $acronym_i = 0; $acronym_i < 10; $acronym_i++ ) {} // OK.
for ( $i = 0; $i < 10; $i++ ) {} // Bad.

switch( true ) {
	case ($acronym_case = 'abc'): // OK.
		break;
	case ($case = 'abc'): // Bad.
		break;
	case ($case === 'abc'): // OK, not an assignment.
		break;
}

// All OK: Variables created within a non-global scope do not need to be prefixed.
function acronymFunction() {
	if ( ( $abc = function_call() ) === true ) {}
	foreach ( $acronym_something as $something ) {}
	foreach ( $acronym_something as $key => $something ) {}
	while ( ( $something = function_call() ) === true ) {}
	for ( $i = 0; $i < 10; $i++ ) {}

	switch( true ) {
		case ($case = 'abc'):
			break;
	}
}

// Issue #1311 - allow for overrulable WP Core constants.
define( 'FORCE_SSL_ADMIN', true );
const SCRIPT_DEBUG = $develop_src;

// Allow for hook name prefixes with less conventional separators.
// phpcs:set WordPress.NamingConventions.PrefixAllGlobals prefixes[] test-this,myplugin\
do_action( 'test-this-hookname' ); // OK.
apply_filters( 'myplugin\filtername', $var ); // OK.

// Non-prefixed constant and action within a (nested) anonymous test class is fine.
class Some_Test_Class extends NonTestClass { // Bad.
	public function some_test_method() {
		define( 'SOME_GLOBAL', '4.0.0' ); // Bad.

		return new class extends \PHPUnit_Framework_TestCase {
			public function testPass() {
				define( 'SOME_GLOBAL', '4.0.0' ); // OK.

				do_action( 'some-action', $something ); // OK.
			}
		};
	}
}

// phpcs:set WordPress.NamingConventions.PrefixAllGlobals prefixes[] wordpress,somethingelse
// The above line adds an issue to line 1 about a blacklisted prefix.
function wordpress_do_something() {} // Bad.
function somethingelse_do_something() {} // OK.

// phpcs:set WordPress.NamingConventions.PrefixAllGlobals prefixes[] my_wordpress_plugin
apply_filters( 'my_wordpress_plugin_filtername', $var ); // OK.

// phpcs:set WordPress.NamingConventions.PrefixAllGlobals prefixes[] test-this
do_action( 'Test-THIS-hookname' ); // OK.

// phpcs:set WordPress.NamingConventions.PrefixAllGlobals prefixes[] acronym,tgmpa
// Issue #1495 - throw the error on the line with the non-prefixed name.
$acronym = apply_filters(
	'content-types-post-types', // Bad.
	[
		PostType\Post::NAME => PostType\Post::class,
	]
);

define(
	/* comment */
	'SOME_GLOBAL', // Bad.
	[ 1, 2, 3 ]
);

<<<<<<< HEAD
// Issue #1043.
function acronym_content_width() {
	$GLOBALS['content_width'] = apply_filters( 'acronym_content_width', 640 );
}

/*
 * Issue #1774: detect variables being set via the list() construct.
 */
// Empty list, not allowed since PHP 7.0, but not our concern.
list() = $array; // OK.
list(, ,) = $array; // OK.

// Ordinary list.
list( $var1, , $var2 )               = $array; // Bad x 2.
list( $acronym_var1, $acronym_var2 ) = $array; // OK.

// Short list.
[ $var1, $var2 ]                 = $array; // Bad x 2.
[ $acronym_var1, $acronym_var2 ] = $array; // OK.

// Keyed list. Keys are not assignments.
list((string)$a => $store["B"], (string)$c => $store["D"]) = $e->getIndexable(); // Bad x 2.
[$foo => $GLOBALS['bar']] = $bar; // Bad x 1.

// Nested list.
list( $var1, , list( $var2, $var3, ), $var4 ) = $array; // Bad x 4.

// List with array assignments.
list( $foo['key'], $foo[ $bar ] ) = $array; // Bad x 2. Variable array key should be ignored.

function acronym_lists_in_function_scope() {
	global $store, $c;

	list( $var1, , $var2 ) = $array; // OK.
	[ $var1, $var2 ]       = $array; // OK.

	// Keyed list. Keys are not assignments.
	list((string)$a => $store["B"], (string)$c => $store["D"]) = $e->getIndexable(); // Bad x 2.
	[$foo => $GLOBALS['bar']] = $bar; // Bad x 1.

	// Nested list.
	list( $var1, , list( $c, $var3, ), $var4 ) = $array; // Bad x 1 - $c.

	// List with array assignments.
	list( $foo['key'], $foo[ $c ] ) = $array; // OK. Variable array key should be ignored.
}
=======
// phpcs:set WordPress.NamingConventions.PrefixAllGlobals prefixes[]

/*
 * Bad: Issue https://github.com/WordPress/WordPress-Coding-Standards/issues/1733.
 * 
 * Short prefixes are not allowed. The errors are triggered
 * on LINE 1 for the unit-test, because it's the phpcs:set command that is
 * wrong, not the implementing code.
 */
// phpcs:set WordPress.NamingConventions.PrefixAllGlobals prefixes[] a
function a_do_something(){}

// phpcs:set WordPress.NamingConventions.PrefixAllGlobals prefixes[] aa
function aa_do_something(){}

// The following line mimicks an empty prefix value.
// phpcs:set WordPress.NamingConventions.PrefixAllGlobals prefixes[] ,
function aa_do_something(){}

// phpcs:set WordPress.NamingConventions.PrefixAllGlobals prefixes[] 😊
function 😊_do_something(){}

// phpcs:set WordPress.NamingConventions.PrefixAllGlobals prefixes[] 😊😊
function 😊😊_do_something(){}
>>>>>>> 605d2f7b

// phpcs:set WordPress.NamingConventions.PrefixAllGlobals prefixes[]<|MERGE_RESOLUTION|>--- conflicted
+++ resolved
@@ -424,7 +424,6 @@
 	[ 1, 2, 3 ]
 );
 
-<<<<<<< HEAD
 // Issue #1043.
 function acronym_content_width() {
 	$GLOBALS['content_width'] = apply_filters( 'acronym_content_width', 640 );
@@ -471,7 +470,7 @@
 	// List with array assignments.
 	list( $foo['key'], $foo[ $c ] ) = $array; // OK. Variable array key should be ignored.
 }
-=======
+
 // phpcs:set WordPress.NamingConventions.PrefixAllGlobals prefixes[]
 
 /*
@@ -496,6 +495,5 @@
 
 // phpcs:set WordPress.NamingConventions.PrefixAllGlobals prefixes[] 😊😊
 function 😊😊_do_something(){}
->>>>>>> 605d2f7b
 
 // phpcs:set WordPress.NamingConventions.PrefixAllGlobals prefixes[]